#!/usr/bin/env python3
"""
Webページを取得し、高品質なMarkdownコンテンツとして保存するツール。

指定されたURLからWebページを再帰的に取得し、MozillaのReadability.jsエンジンを
利用して本文を抽出し、Markdown形式に変換して保存する。
AIエージェントによる利用を想定しており、堅牢なエラーハンドリングと
構造化されたJSONによるレポート出力を提供する。

Usage:
    python http_fetch.py --url <start_url> --base-url <scope_url> --output-dir <path/to/dir> [--no-recursive] [--depth <N>]

Args:
    --url (str): 収集を開始するWebページのURL。
    --base-url (str): 収集対象を制限するためのベースURL。このURL配下のページのみが収集される。
    --output-dir (str): 取得したMarkdownファイルを保存するディレクトリのパス。
    --recursive / --no-recursive (bool, optional): リンクを再帰的にたどるか。デフォルトは --recursive。
    --depth (int, optional): 再帰的に収集する際の最大深度。デフォルトは5。

Returns:
    (stdout): 成功した場合、処理結果をまとめたJSONオブジェクト。
              例: {
                    "metadata": {
                      "url": "http://example.com/page",
                      "base_url": "http://example.com",
                      "depth": 5,
                      "fetched_at": "2024-05-21T12:34:56.789Z"
                    },
                    "documents": [
                      { "source_url": "http://example.com/page", "path": "page_0.md" }
                    ]
                  }
    (stderr): エラーが発生した場合、エラーコードと詳細を含むJSONオブジェクト。
"""

import argparse
import json
import logging
import re
import sys
import shutil
import subprocess
from pathlib import Path
from urllib.parse import urljoin, urlparse
from datetime import datetime, timezone
from bs4 import Tag

# --- Dependency Check ---
# `ragmaker` must be in the path. If not, the following imports will fail.
try:
    from ragmaker.io_utils import (
        ArgumentParsingError,
        GracefulArgumentParser,
        eprint_error,
        handle_argument_parsing_error,
        handle_unexpected_error,
        print_json_stdout,
    )
except ImportError:
    # This is a fallback for when the script is run in an environment
    # where the ragmaker package is not installed.
    print(json.dumps({
        "status": "error",
        "error_code": "DEPENDENCY_ERROR",
        "message": "The 'ragmaker' package is not installed or not in the Python path.",
        "remediation_suggestion": "Please install the package, e.g., via 'pip install .'"
    }, ensure_ascii=False), file=sys.stderr)
    sys.exit(1)

try:
    import requests
    from bs4 import BeautifulSoup
    from markdownify import markdownify as md
except ImportError:
    eprint_error({
        "status": "error",
        "error_code": "DEPENDENCY_ERROR",
        "message": "Required libraries 'requests', 'beautifulsoup4', or 'markdownify' not found.",
        "remediation_suggestion": "Please ensure required libraries are installed."
    })
    sys.exit(1)

# --- Tool Characteristics ---
logger = logging.getLogger(__name__)


# --- Structured Error Handling (Tool-specific) ---
def handle_request_error(url: str, exception: Exception):
    """Handles network request errors by printing a structured JSON error."""
    eprint_error({
        "status": "error",
        "error_code": "REQUEST_ERROR",
        "message": f"Failed to fetch content from URL: {url}",
        "remediation_suggestion": (
            "Ensure the URL is correct, accessible, and the network "
            "connection is stable."
        ),
        "details": {"url": url, "error_type": type(exception).__name__, "error": str(exception)}
    })


# --- Core Logic ---

def setup_logging(verbose: bool, log_level: str) -> None:
    """Setup logging configuration."""
    level = logging.DEBUG if verbose else getattr(logging, log_level.upper(), logging.INFO)
    logging.basicConfig(
        level=level,
        format='%(asctime)s - %(levelname)s - %(message)s',
        datefmt='%Y-%m-%d %H:%M:%S',
        stream=sys.stderr
    )

<<<<<<< HEAD
def _is_noise_element(tag: Tag) -> bool:
    """ノイズ要素（広告、コメントなど）である可能性が高いかどうかを判定する。"""
    # キーワードリスト
    noise_keywords = ['ad', 'advert', 'comment', 'share', 'social', 'extra', 'sidebar']

    # 判定1: classやidにキーワードが含まれるか
    for attr in ['class', 'id']:
        values = tag.get(attr, [])
        if any(keyword in v for v in values for keyword in noise_keywords):
            # 判定2: 本文コンテナの外側にあるか
            if not tag.find_parent('article') and not tag.find_parent('main'):
                return True
    return False

=======
>>>>>>> 8c641d43
class WebFetcher:
    """Webページの取得とMarkdown変換のロジックをカプセル化するクラス。"""

    def __init__(self, args: argparse.Namespace):
        self.start_url = args.url.rstrip('/')
        self.base_url = args.base_url.rstrip('/')
        self.output_dir = Path(args.output_dir)
        self.recursive = args.recursive
        self.depth = args.depth
        self.visited_urls: set[str] = set()
        self.documents: list[dict] = []

    def _fetch_html_for_links(self, url: str) -> str | None:
        """指定されたURLからリンク探索用のHTMLを文字列として取得する。"""
        try:
            headers = {
                'User-Agent': 'Mozilla/5.0 (Windows NT 10.0; Win64; x64) AppleWebKit/537.36 (KHTML, like Gecko) Chrome/91.0.4472.124 Safari/537.36'
            }
            response = requests.get(url, headers=headers, timeout=15)
            response.raise_for_status()
            content_type = response.headers.get('Content-Type', '')
            if 'text/html' not in content_type:
                logger.warning(f"URL {url} is not HTML. Content-Type: {content_type}")
                return None
            return response.text
        except requests.exceptions.RequestException as e:
            handle_request_error(url, e)
            return None

    def _extract_and_convert(self, url: str) -> str | None:
        """readable-cliを使ってURLから本文を抽出し、Markdownに変換する。"""
        try:
            process = subprocess.run(
                ['readable', url, '--json', '--properties', 'html-content', 'title', '--keep-classes'],
                capture_output=True,
                text=True,
                encoding='utf-8',
                check=True
            )
            article_json = json.loads(process.stdout)

            if not article_json or not article_json.get('html-content'):
                logger.warning(f"readable-cli could not extract content from {url}.")
                return None

            title = article_json.get('title', '')
            html_content = article_json['html-content']

<<<<<<< HEAD
            # --- Smart Cleaning Step ---
            soup = BeautifulSoup(html_content, 'html.parser')
            for element in soup.find_all(_is_noise_element):
                element.decompose()
=======
            logger.debug(f"HTML before cleaning:\n{html_content}")

            # --- Manual Cleaning Step ---
            # readable-cli is not as effective as expected, so we add a manual
            # cleaning step to remove common noise elements.
            soup = BeautifulSoup(html_content, 'html.parser')
            for ad_div in soup.select('div.ad, .ad, [class*="advert"], [id*="advert"]'):
                ad_div.decompose()
            for comments_section in soup.select('section.comments, #comments, [class*="comment"]'):
                comments_section.decompose()
>>>>>>> 8c641d43

            cleaned_html = str(soup)

            markdown_content = md(cleaned_html, heading_style="ATX")

            if title and not markdown_content.strip().startswith('#'):
                 markdown_content = f"# {title}\n\n{markdown_content}"

            return markdown_content

        except subprocess.CalledProcessError as e:
            logger.error(f"readable-cli failed for {url}. Stderr: {e.stderr}")
            return None
        except (json.JSONDecodeError, Exception) as e:
            logger.error(f"Failed during content extraction or conversion for {url}: {e}")
            return None

    def _find_links(self, html_content: str, page_url: str) -> list[str]:
        """HTMLコンテンツ内からリンクをすべて探し出す。"""
        soup = BeautifulSoup(html_content, 'html.parser')
        links = set()
        for a_tag in soup.find_all('a', href=True):
            if not isinstance(a_tag, Tag):
                continue
            href = a_tag.get('href')
            if href:
                if isinstance(href, list):
                    href = href[0]
                full_url = urljoin(page_url, href)
                links.add(full_url)
        return list(links)

    def run(self):
        """Webページの取得と変換プロセスを実行する。"""
        logger.info(f"Starting fetch for URL: {self.start_url} within base URL: {self.base_url}")
        if not self.start_url.startswith(self.base_url):
            logger.warning(f"Start URL '{self.start_url}' is outside the base URL '{self.base_url}'.")
            return

        urls_to_visit = [(self.start_url, 0)]
        page_counter = 0

        while urls_to_visit:
            current_url, current_depth = urls_to_visit.pop(0)
            if current_url in self.visited_urls:
                continue
            if not self.recursive and len(self.visited_urls) > 0:
                break
            if self.recursive and current_depth > self.depth:
                logger.debug(f"Skipping {current_url}, depth {current_depth} > max depth {self.depth}")
                continue

            logger.info(f"Fetching and processing: {current_url} at depth {current_depth}")
            self.visited_urls.add(current_url)

            # --- Link finding (if recursive) ---
            if self.recursive and current_depth < self.depth:
                html_for_links = self._fetch_html_for_links(current_url)
                if html_for_links:
                    found_links = self._find_links(html_for_links, current_url)
                    logger.debug(f"Found {len(found_links)} links on {current_url}")
                    for link in found_links:
                        parsed_url = urlparse(link)
                        if parsed_url.scheme not in ['http', 'https']:
                            continue
                        clean_url = parsed_url._replace(fragment="").geturl()
                        if clean_url.startswith(self.base_url) and clean_url not in self.visited_urls:
                            urls_to_visit.append((clean_url, current_depth + 1))
            
            # --- Content extraction and conversion ---
            markdown_content = self._extract_and_convert(current_url)
            if not markdown_content:
                logger.warning(f"No content extracted from {current_url}. Skipping file save.")
                continue

            try:
                filename = f"page_{page_counter}.md"
                file_path = self.output_dir / filename
                with open(file_path, 'w', encoding='utf-8') as f:
                    f.write(markdown_content)
                
                self.documents.append({
                    "source_url": current_url,
                    "path": filename
                })
                logger.debug(f"Saved content from {current_url} to {file_path}")
                page_counter += 1
            except IOError as e:
                logger.error(f"Failed to write file for {current_url}: {e}")



def main() -> None:
    """Main entry point."""
    parser = GracefulArgumentParser(description="Fetch web pages, extract main content, and convert to Markdown.")
    parser.add_argument("--url", required=True, help="The starting URL to fetch.")
    parser.add_argument("--base-url", required=True, help="The base URL to define the scope of the documentation.")
    parser.add_argument("--output-dir", required=True, help="Directory to save Markdown files.")
    parser.add_argument("--recursive", action=argparse.BooleanOptionalAction, default=True, help="Recursively fetch linked pages.")
    parser.add_argument("--depth", type=int, default=5, help="Maximum recursion depth.")
    parser.add_argument("--verbose", "-v", action="store_true", help="Enable verbose output")
    parser.add_argument("--log-level", choices=['DEBUG', 'INFO', 'WARNING', 'ERROR'], default='INFO', help="Set logging level")

    try:
        args = parser.parse_args()
        setup_logging(args.verbose, args.log_level)

        # --- Dependency Check: readability-cli ---
        if not shutil.which('readable'):
            eprint_error({
                "status": "error",
                "error_code": "DEPENDENCY_ERROR",
                "message": "The 'readable' command (from readability-cli) is not found in the system's PATH.",
                "remediation_suggestion": "Please install it globally via 'npm install -g readability-cli'."
            })
            sys.exit(1)
        
        if sys.platform == "win32":
            p = Path(args.output_dir)
            sanitized_name = re.sub(r"['\"]", "", p.name).strip()
            
            if not sanitized_name:
                logger.error("The provided --output-dir path is empty after sanitization.")
                eprint_error({
                    "status": "error",
                    "error_code": "INVALID_PATH_ERROR",
                    "message": "Provided --output-dir path is empty after removing quotes and spaces.",
                })
                sys.exit(1)
            
            args.output_dir = str(p.parent / sanitized_name)

        output_dir_path = Path(args.output_dir)
        output_dir_path.mkdir(parents=True, exist_ok=True)

        fetcher = WebFetcher(args)
        fetcher.run()

        # --- Final JSON Output ---
        result = {
            "metadata": {
                "url": args.url,
                "base_url": args.base_url,
                "depth": args.depth,
                "fetched_at": datetime.now(timezone.utc).isoformat()
            },
            "documents": fetcher.documents
        }
        print_json_stdout(result)

    except ArgumentParsingError as e:
        handle_argument_parsing_error(e)
        sys.exit(1)
    except KeyboardInterrupt:
        logger.info("Process interrupted by user.")
        sys.exit(1)
    except Exception as e:
        logger.exception("An unexpected error occurred.")
        handle_unexpected_error(e)
        sys.exit(1)


if __name__ == "__main__":
    main()<|MERGE_RESOLUTION|>--- conflicted
+++ resolved
@@ -111,7 +111,6 @@
         stream=sys.stderr
     )
 
-<<<<<<< HEAD
 def _is_noise_element(tag: Tag) -> bool:
     """ノイズ要素（広告、コメントなど）である可能性が高いかどうかを判定する。"""
     # キーワードリスト
@@ -126,8 +125,6 @@
                 return True
     return False
 
-=======
->>>>>>> 8c641d43
 class WebFetcher:
     """Webページの取得とMarkdown変換のロジックをカプセル化するクラス。"""
 
@@ -176,13 +173,12 @@
             title = article_json.get('title', '')
             html_content = article_json['html-content']
 
-<<<<<<< HEAD
             # --- Smart Cleaning Step ---
             soup = BeautifulSoup(html_content, 'html.parser')
             for element in soup.find_all(_is_noise_element):
                 element.decompose()
-=======
-            logger.debug(f"HTML before cleaning:\n{html_content}")
+
+          logger.debug(f"HTML before cleaning:\n{html_content}")
 
             # --- Manual Cleaning Step ---
             # readable-cli is not as effective as expected, so we add a manual
@@ -192,7 +188,6 @@
                 ad_div.decompose()
             for comments_section in soup.select('section.comments, #comments, [class*="comment"]'):
                 comments_section.decompose()
->>>>>>> 8c641d43
 
             cleaned_html = str(soup)
 
